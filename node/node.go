--- conflicted
+++ resolved
@@ -754,10 +754,6 @@
 	db.SetSync(genesisDocKey, bytes)
 }
 
-<<<<<<< HEAD
-
-=======
->>>>>>> e3e3c137
 // splitAndTrimEmpty slices s into all subslices separated by sep and returns a
 // slice of the string s with all leading and trailing Unicode code points
 // contained in cutset removed. If sep is empty, SplitAndTrim splits after each
