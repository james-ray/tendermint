package consensus

import (
	"bytes"
	"errors"
	"fmt"
	"reflect"
	"runtime/debug"
	"sync"
	"time"

	"github.com/ebuchman/fail-test"
	cmn "github.com/tendermint/tendermint/libs/common"
	"github.com/tendermint/tendermint/libs/log"
	tmtime "github.com/tendermint/tendermint/types/time"

	cfg "github.com/tendermint/tendermint/config"
	cstypes "github.com/tendermint/tendermint/consensus/types"
	tmevents "github.com/tendermint/tendermint/libs/events"
	"github.com/tendermint/tendermint/p2p"
	sm "github.com/tendermint/tendermint/state"
	"github.com/tendermint/tendermint/types"
)

//-----------------------------------------------------------------------------
// Config

const (
	proposalHeartbeatIntervalSeconds = 2
)

//-----------------------------------------------------------------------------
// Errors

var (
	ErrInvalidProposalSignature = errors.New("Error invalid proposal signature")
	ErrInvalidProposalPOLRound  = errors.New("Error invalid proposal POL round")
	ErrAddingVote               = errors.New("Error adding vote")
	ErrVoteHeightMismatch       = errors.New("Error vote height mismatch")
)

//-----------------------------------------------------------------------------

var (
	msgQueueSize = 1000
)

// msgs from the reactor which may update the state
type msgInfo struct {
	Msg    ConsensusMessage `json:"msg"`
	PeerID p2p.ID           `json:"peer_key"`
}

// internally generated messages which may update the state
type timeoutInfo struct {
	Duration time.Duration         `json:"duration"`
	Height   int64                 `json:"height"`
	Round    int                   `json:"round"`
	Step     cstypes.RoundStepType `json:"step"`
}

func (ti *timeoutInfo) String() string {
	return fmt.Sprintf("%v ; %d/%d %v", ti.Duration, ti.Height, ti.Round, ti.Step)
}

// ConsensusState handles execution of the consensus algorithm.
// It processes votes and proposals, and upon reaching agreement,
// commits blocks to the chain and executes them against the application.
// The internal state machine receives input from peers, the internal validator, and from a timer.
type ConsensusState struct {
	cmn.BaseService

	// config details
	config        *cfg.ConsensusConfig
	privValidator types.PrivValidator // for signing votes

	// services for creating and executing blocks
	blockExec  *sm.BlockExecutor
	blockStore sm.BlockStore
	mempool    sm.Mempool
	evpool     sm.EvidencePool

	// internal state
	mtx   sync.RWMutex
	cstypes.RoundState
	triggeredTimeoutPrecommit bool
	state                     sm.State // State until height-1.

	// state changes may be triggered by: msgs from peers,
	// msgs from ourself, or by timeouts
	peerMsgQueue     chan msgInfo
	internalMsgQueue chan msgInfo
	timeoutTicker    TimeoutTicker

	// information about about added votes and block parts are written on this channel
	// so statistics can be computed by reactor
	statsMsgQueue chan msgInfo

	// we use eventBus to trigger msg broadcasts in the reactor,
	// and to notify external subscribers, eg. through a websocket
	eventBus *types.EventBus

	// a Write-Ahead Log ensures we can recover from any kind of crash
	// and helps us avoid signing conflicting votes
	wal          WAL
	replayMode   bool // so we don't log signing errors during replay
	doWALCatchup bool // determines if we even try to do the catchup

	// for tests where we want to limit the number of transitions the state makes
	nSteps int

	// some functions can be overwritten for testing
	decideProposal func(height int64, round int)
	doPrevote      func(height int64, round int)
	setProposal    func(proposal *types.Proposal) error

	// closed when we finish shutting down
	done chan struct{}

	// synchronous pubsub between consensus state and reactor.
	// state only emits EventNewRoundStep, EventVote and EventProposalHeartbeat
	evsw tmevents.EventSwitch

	// for reporting metrics
	metrics *Metrics
}

// StateOption sets an optional parameter on the ConsensusState.
type StateOption func(*ConsensusState)

// NewConsensusState returns a new ConsensusState.
func NewConsensusState(
	config *cfg.ConsensusConfig,
	state sm.State,
	blockExec *sm.BlockExecutor,
	blockStore sm.BlockStore,
	mempool sm.Mempool,
	evpool sm.EvidencePool,
	options ...StateOption,
) *ConsensusState {
	cs := &ConsensusState{
		config:           config,
		blockExec:        blockExec,
		blockStore:       blockStore,
		mempool:          mempool,
		peerMsgQueue:     make(chan msgInfo, msgQueueSize),
		internalMsgQueue: make(chan msgInfo, msgQueueSize),
		timeoutTicker:    NewTimeoutTicker(),
		statsMsgQueue:    make(chan msgInfo, msgQueueSize),
		done:             make(chan struct{}),
		doWALCatchup:     true,
		wal:              nilWAL{},
		evpool:           evpool,
		evsw:             tmevents.NewEventSwitch(),
		metrics:          NopMetrics(),
	}
	// set function defaults (may be overwritten before calling Start)
	cs.decideProposal = cs.defaultDecideProposal
	cs.doPrevote = cs.defaultDoPrevote
	cs.setProposal = cs.defaultSetProposal

	cs.updateToState(state)

	// Don't call scheduleRound0 yet.
	// We do that upon Start().
	cs.reconstructLastCommit(state)
	cs.BaseService = *cmn.NewBaseService(nil, "ConsensusState", cs)
	for _, option := range options {
		option(cs)
	}
	return cs
}

//----------------------------------------
// Public interface

// SetLogger implements Service.
func (cs *ConsensusState) SetLogger(l log.Logger) {
	cs.BaseService.Logger = l
	cs.timeoutTicker.SetLogger(l)
}

// SetEventBus sets event bus.
func (cs *ConsensusState) SetEventBus(b *types.EventBus) {
	cs.eventBus = b
	cs.blockExec.SetEventBus(b)
}

// StateMetrics sets the metrics.
func StateMetrics(metrics *Metrics) StateOption {
	return func(cs *ConsensusState) { cs.metrics = metrics }
}

// String returns a string.
func (cs *ConsensusState) String() string {
	// better not to access shared variables
	return fmt.Sprintf("ConsensusState") //(H:%v R:%v S:%v", cs.Height, cs.Round, cs.Step)
}

// GetState returns a copy of the chain state.
func (cs *ConsensusState) GetState() sm.State {
	cs.mtx.RLock()
	defer cs.mtx.RUnlock()
	return cs.state.Copy()
}

// GetLastHeight returns the last height committed.
// If there were no blocks, returns 0.
func (cs *ConsensusState) GetLastHeight() int64 {
	cs.mtx.Lock()
	defer cs.mtx.Unlock()

	return cs.RoundState.Height - 1
}

// GetRoundState returns a shallow copy of the internal consensus state.
func (cs *ConsensusState) GetRoundState() *cstypes.RoundState {
	cs.mtx.RLock()
	defer cs.mtx.RUnlock()

	rs := cs.RoundState // copy
	return &rs
}

// GetRoundStateJSON returns a json of RoundState, marshalled using go-amino.
func (cs *ConsensusState) GetRoundStateJSON() ([]byte, error) {
	cs.mtx.RLock()
	defer cs.mtx.RUnlock()

	return cdc.MarshalJSON(cs.RoundState)
}

// GetRoundStateSimpleJSON returns a json of RoundStateSimple, marshalled using go-amino.
func (cs *ConsensusState) GetRoundStateSimpleJSON() ([]byte, error) {
	cs.mtx.RLock()
	defer cs.mtx.RUnlock()

	return cdc.MarshalJSON(cs.RoundState.RoundStateSimple())
}

// GetValidators returns a copy of the current validators.
func (cs *ConsensusState) GetValidators() (int64, []*types.Validator) {
	cs.mtx.RLock()
	defer cs.mtx.RUnlock()
	return cs.state.LastBlockHeight, cs.state.Validators.Copy().Validators
}

// SetPrivValidator sets the private validator account for signing votes.
func (cs *ConsensusState) SetPrivValidator(priv types.PrivValidator) {
	cs.mtx.Lock()
	defer cs.mtx.Unlock()
	cs.privValidator = priv
}

// SetTimeoutTicker sets the local timer. It may be useful to overwrite for testing.
func (cs *ConsensusState) SetTimeoutTicker(timeoutTicker TimeoutTicker) {
	cs.mtx.Lock()
	defer cs.mtx.Unlock()
	cs.timeoutTicker = timeoutTicker
}

// LoadCommit loads the commit for a given height.
func (cs *ConsensusState) LoadCommit(height int64) *types.Commit {
	cs.mtx.RLock()
	defer cs.mtx.RUnlock()
	if height == cs.blockStore.Height() {
		return cs.blockStore.LoadSeenCommit(height)
	}
	return cs.blockStore.LoadBlockCommit(height)
}

// OnStart implements cmn.Service.
// It loads the latest state via the WAL, and starts the timeout and receive routines.
func (cs *ConsensusState) OnStart() error {
	if err := cs.evsw.Start(); err != nil {
		return err
	}

	// we may set the WAL in testing before calling Start,
	// so only OpenWAL if its still the nilWAL
	if _, ok := cs.wal.(nilWAL); ok {
		walFile := cs.config.WalFile()
		wal, err := cs.OpenWAL(walFile)
		if err != nil {
			cs.Logger.Error("Error loading ConsensusState wal", "err", err.Error())
			return err
		}
		cs.wal = wal
	}

	// we need the timeoutRoutine for replay so
	// we don't block on the tick chan.
	// NOTE: we will get a build up of garbage go routines
	// firing on the tockChan until the receiveRoutine is started
	// to deal with them (by that point, at most one will be valid)
	if err := cs.timeoutTicker.Start(); err != nil {
		return err
	}

	// we may have lost some votes if the process crashed
	// reload from consensus log to catchup
	if cs.doWALCatchup {
		if err := cs.catchupReplay(cs.Height); err != nil {
			cs.Logger.Error("Error on catchup replay. Proceeding to start ConsensusState anyway", "err", err.Error())
			// NOTE: if we ever do return an error here,
			// make sure to stop the timeoutTicker
		}
	}

	// now start the receiveRoutine
	go cs.receiveRoutine(0)

	// schedule the first round!
	// use GetRoundState so we don't race the receiveRoutine for access
	cs.scheduleRound0(cs.GetRoundState())

	return nil
}

// timeoutRoutine: receive requests for timeouts on tickChan and fire timeouts on tockChan
// receiveRoutine: serializes processing of proposoals, block parts, votes; coordinates state transitions
func (cs *ConsensusState) startRoutines(maxSteps int) {
	err := cs.timeoutTicker.Start()
	if err != nil {
		cs.Logger.Error("Error starting timeout ticker", "err", err)
		return
	}
	go cs.receiveRoutine(maxSteps)
}

// OnStop implements cmn.Service. It stops all routines and waits for the WAL to finish.
func (cs *ConsensusState) OnStop() {
	cs.evsw.Stop()
	cs.timeoutTicker.Stop()
}

// Wait waits for the the main routine to return.
// NOTE: be sure to Stop() the event switch and drain
// any event channels or this may deadlock
func (cs *ConsensusState) Wait() {
	<-cs.done
}

// OpenWAL opens a file to log all consensus messages and timeouts for deterministic accountability
func (cs *ConsensusState) OpenWAL(walFile string) (WAL, error) {
	wal, err := NewWAL(walFile)
	if err != nil {
		cs.Logger.Error("Failed to open WAL for consensus state", "wal", walFile, "err", err)
		return nil, err
	}
	wal.SetLogger(cs.Logger.With("wal", walFile))
	if err := wal.Start(); err != nil {
		return nil, err
	}
	return wal, nil
}

//------------------------------------------------------------
// Public interface for passing messages into the consensus state, possibly causing a state transition.
// If peerID == "", the msg is considered internal.
// Messages are added to the appropriate queue (peer or internal).
// If the queue is full, the function may block.
// TODO: should these return anything or let callers just use events?

// AddVote inputs a vote.
func (cs *ConsensusState) AddVote(vote *types.Vote, peerID p2p.ID) (added bool, err error) {
	if peerID == "" {
		cs.internalMsgQueue <- msgInfo{&VoteMessage{vote}, ""}
	} else {
		cs.peerMsgQueue <- msgInfo{&VoteMessage{vote}, peerID}
	}

	// TODO: wait for event?!
	return false, nil
}

// SetProposal inputs a proposal.
func (cs *ConsensusState) SetProposal(proposal *types.Proposal, peerID p2p.ID) error {

	if peerID == "" {
		cs.internalMsgQueue <- msgInfo{&ProposalMessage{proposal}, ""}
	} else {
		cs.peerMsgQueue <- msgInfo{&ProposalMessage{proposal}, peerID}
	}

	// TODO: wait for event?!
	return nil
}

// AddProposalBlockPart inputs a part of the proposal block.
func (cs *ConsensusState) AddProposalBlockPart(height int64, round int, part *types.Part, peerID p2p.ID) error {

	if peerID == "" {
		cs.internalMsgQueue <- msgInfo{&BlockPartMessage{height, round, part}, ""}
	} else {
		cs.peerMsgQueue <- msgInfo{&BlockPartMessage{height, round, part}, peerID}
	}

	// TODO: wait for event?!
	return nil
}

// SetProposalAndBlock inputs the proposal and all block parts.
func (cs *ConsensusState) SetProposalAndBlock(proposal *types.Proposal, block *types.Block, parts *types.PartSet, peerID p2p.ID) error {
	if err := cs.SetProposal(proposal, peerID); err != nil {
		return err
	}
	for i := 0; i < parts.Total(); i++ {
		part := parts.GetPart(i)
		if err := cs.AddProposalBlockPart(proposal.Height, proposal.Round, part, peerID); err != nil {
			return err
		}
	}
	return nil
}

//------------------------------------------------------------
// internal functions for managing the state

func (cs *ConsensusState) updateHeight(height int64) {
	cs.metrics.Height.Set(float64(height))
	cs.Height = height
}

func (cs *ConsensusState) updateRoundStep(round int, step cstypes.RoundStepType) {
	cs.Round = round
	cs.Step = step
}

// enterNewRound(height, 0) at cs.StartTime.
func (cs *ConsensusState) scheduleRound0(rs *cstypes.RoundState) {
	//cs.Logger.Info("scheduleRound0", "now", tmtime.Now(), "startTime", cs.StartTime)
	sleepDuration := rs.StartTime.Sub(tmtime.Now()) // nolint: gotype, gosimple
	cs.scheduleTimeout(sleepDuration, rs.Height, 0, cstypes.RoundStepNewHeight)
}

// Attempt to schedule a timeout (by sending timeoutInfo on the tickChan)
func (cs *ConsensusState) scheduleTimeout(duration time.Duration, height int64, round int, step cstypes.RoundStepType) {
	cs.timeoutTicker.ScheduleTimeout(timeoutInfo{duration, height, round, step})
}

// send a msg into the receiveRoutine regarding our own proposal, block part, or vote
func (cs *ConsensusState) sendInternalMessage(mi msgInfo) {
	select {
	case cs.internalMsgQueue <- mi:
	default:
		// NOTE: using the go-routine means our votes can
		// be processed out of order.
		// TODO: use CList here for strict determinism and
		// attempt push to internalMsgQueue in receiveRoutine
		cs.Logger.Info("Internal msg queue is full. Using a go-routine")
		go func() { cs.internalMsgQueue <- mi }()
	}
}

// Reconstruct LastCommit from SeenCommit, which we saved along with the block,
// (which happens even before saving the state)
func (cs *ConsensusState) reconstructLastCommit(state sm.State) {
	if state.LastBlockHeight == 0 {
		return
	}
	seenCommit := cs.blockStore.LoadSeenCommit(state.LastBlockHeight)
	lastPrecommits := types.NewVoteSet(state.ChainID, state.LastBlockHeight, seenCommit.Round(), types.PrecommitType, state.LastValidators)
	for _, precommit := range seenCommit.Precommits {
		if precommit == nil {
			continue
		}
		added, err := lastPrecommits.AddVote(precommit)
		if !added || err != nil {
			cmn.PanicCrisis(fmt.Sprintf("Failed to reconstruct LastCommit: %v", err))
		}
	}
	if !lastPrecommits.HasTwoThirdsMajority() {
		cmn.PanicSanity("Failed to reconstruct LastCommit: Does not have +2/3 maj")
	}
	cs.LastCommit = lastPrecommits
}

// Updates ConsensusState and increments height to match that of state.
// The round becomes 0 and cs.Step becomes cstypes.RoundStepNewHeight.
func (cs *ConsensusState) updateToState(state sm.State) {
	if cs.CommitRound > -1 && 0 < cs.Height && cs.Height != state.LastBlockHeight {
		cmn.PanicSanity(fmt.Sprintf("updateToState() expected state height of %v but found %v",
			cs.Height, state.LastBlockHeight))
	}
	if !cs.state.IsEmpty() && cs.state.LastBlockHeight+1 != cs.Height {
		// This might happen when someone else is mutating cs.state.
		// Someone forgot to pass in state.Copy() somewhere?!
		cmn.PanicSanity(fmt.Sprintf("Inconsistent cs.state.LastBlockHeight+1 %v vs cs.Height %v",
			cs.state.LastBlockHeight+1, cs.Height))
	}

	// If state isn't further out than cs.state, just ignore.
	// This happens when SwitchToConsensus() is called in the reactor.
	// We don't want to reset e.g. the Votes, but we still want to
	// signal the new round step, because other services (eg. mempool)
	// depend on having an up-to-date peer state!
	if !cs.state.IsEmpty() && (state.LastBlockHeight <= cs.state.LastBlockHeight) {
		cs.Logger.Info("Ignoring updateToState()", "newHeight", state.LastBlockHeight+1, "oldHeight", cs.state.LastBlockHeight+1)
		cs.newStep()
		return
	}

	// Reset fields based on state.
	validators := state.Validators
	lastPrecommits := (*types.VoteSet)(nil)
	if cs.CommitRound > -1 && cs.Votes != nil {
		if !cs.Votes.Precommits(cs.CommitRound).HasTwoThirdsMajority() {
			cmn.PanicSanity("updateToState(state) called but last Precommit round didn't have +2/3")
		}
		lastPrecommits = cs.Votes.Precommits(cs.CommitRound)
	}

	// Next desired block height
	height := state.LastBlockHeight + 1

	// RoundState fields
	cs.updateHeight(height)
	cs.updateRoundStep(0, cstypes.RoundStepNewHeight)
	if cs.CommitTime.IsZero() {
		// "Now" makes it easier to sync up dev nodes.
		// We add timeoutCommit to allow transactions
		// to be gathered for the first block.
		// And alternative solution that relies on clocks:
		//  cs.StartTime = state.LastBlockTime.Add(timeoutCommit)
		cs.StartTime = cs.config.Commit(tmtime.Now())
	} else {
		cs.StartTime = cs.config.Commit(cs.CommitTime)
	}

	cs.Validators = validators
	cs.Proposal = nil
	cs.ProposalBlock = nil
	cs.ProposalBlockParts = nil
	cs.LockedRound = 0
	cs.LockedBlock = nil
	cs.LockedBlockParts = nil
	cs.ValidRound = 0
	cs.ValidBlock = nil
	cs.ValidBlockParts = nil
	cs.Votes = cstypes.NewHeightVoteSet(state.ChainID, height, validators)
	cs.CommitRound = -1
	cs.LastCommit = lastPrecommits
	cs.LastValidators = state.LastValidators

	cs.state = state

	// Finally, broadcast RoundState
	cs.newStep()
}

func (cs *ConsensusState) newStep() {
	rs := cs.RoundStateEvent()
	cs.wal.Write(rs)
	cs.nSteps++
	// newStep is called by updateToState in NewConsensusState before the eventBus is set!
	if cs.eventBus != nil {
		cs.eventBus.PublishEventNewRoundStep(rs)
		cs.evsw.FireEvent(types.EventNewRoundStep, &cs.RoundState)
	}
}

//-----------------------------------------
// the main go routines

// receiveRoutine handles messages which may cause state transitions.
// it's argument (n) is the number of messages to process before exiting - use 0 to run forever
// It keeps the RoundState and is the only thing that updates it.
// Updates (state transitions) happen on timeouts, complete proposals, and 2/3 majorities.
// ConsensusState must be locked before any internal state is updated.
func (cs *ConsensusState) receiveRoutine(maxSteps int) {
	onExit := func(cs *ConsensusState) {
		// NOTE: the internalMsgQueue may have signed messages from our
		// priv_val that haven't hit the WAL, but its ok because
		// priv_val tracks LastSig

		// close wal now that we're done writing to it
		cs.wal.Stop()
		cs.wal.Wait()

		close(cs.done)
	}

	defer func() {
		if r := recover(); r != nil {
			cs.Logger.Error("CONSENSUS FAILURE!!!", "err", r, "stack", string(debug.Stack()))
			// stop gracefully
			//
			// NOTE: We most probably shouldn't be running any further when there is
			// some unexpected panic. Some unknown error happened, and so we don't
			// know if that will result in the validator signing an invalid thing. It
			// might be worthwhile to explore a mechanism for manual resuming via
			// some console or secure RPC system, but for now, halting the chain upon
			// unexpected consensus bugs sounds like the better option.
			onExit(cs)
		}
	}()

	for {
		if maxSteps > 0 {
			if cs.nSteps >= maxSteps {
				cs.Logger.Info("reached max steps. exiting receive routine")
				cs.nSteps = 0
				return
			}
		}
		rs := cs.RoundState
		var mi msgInfo

		select {
		case <-cs.mempool.TxsAvailable():
			cs.handleTxsAvailable()
		case mi = <-cs.peerMsgQueue:
			cs.wal.Write(mi)
			// handles proposals, block parts, votes
			// may generate internal events (votes, complete proposals, 2/3 majorities)
			cs.handleMsg(mi)
		case mi = <-cs.internalMsgQueue:
			cs.wal.WriteSync(mi) // NOTE: fsync
			// handles proposals, block parts, votes
			cs.handleMsg(mi)
		case ti := <-cs.timeoutTicker.Chan(): // tockChan:
			cs.wal.Write(ti)
			// if the timeout is relevant to the rs
			// go to the next step
			cs.handleTimeout(ti, rs)
		case <-cs.Quit():
			onExit(cs)
			return
		}
	}
}

// state transitions on complete-proposal, 2/3-any, 2/3-one
func (cs *ConsensusState) handleMsg(mi msgInfo) {
	cs.mtx.Lock()
	defer cs.mtx.Unlock()

	var err error
	msg, peerID := mi.Msg, mi.PeerID
	switch msg := msg.(type) {
	case *ProposalMessage:
		// will not cause transition.
		// once proposal is set, we can receive block parts
		err = cs.setProposal(msg.Proposal)
	case *BlockPartMessage:
		// if the proposal is complete, we'll enterPrevote or tryFinalizeCommit
		added, err := cs.tryAddBlockPart(msg, peerID)
		if added {
			cs.statsMsgQueue <- mi
		}

		if err != nil && msg.Round != cs.Round {
			cs.Logger.Debug("Received block part from wrong round", "height", cs.Height, "csRound", cs.Round, "blockRound", msg.Round)
			err = nil
		}
	case *VoteMessage:
		// attempt to add the vote and dupeout the validator if its a duplicate signature
		// if the vote gives us a 2/3-any or 2/3-one, we transition
		added, err := cs.tryAddVote(msg.Vote, peerID)
		if added {
			cs.statsMsgQueue <- mi
		}

		if err == ErrAddingVote {
			// TODO: punish peer
			// We probably don't want to stop the peer here. The vote does not
			// necessarily comes from a malicious peer but can be just broadcasted by
			// a typical peer.
			// https://github.com/tendermint/tendermint/issues/1281
		}

		// NOTE: the vote is broadcast to peers by the reactor listening
		// for vote events

		// TODO: If rs.Height == vote.Height && rs.Round < vote.Round,
		// the peer is sending us CatchupCommit precommits.
		// We could make note of this and help filter in broadcastHasVoteMessage().
	default:
		cs.Logger.Error("Unknown msg type", reflect.TypeOf(msg))
	}
	if err != nil {
		cs.Logger.Error("Error with msg", "height", cs.Height, "round", cs.Round, "type", reflect.TypeOf(msg), "peer", peerID, "err", err, "msg", msg)
	}
}

func (cs *ConsensusState) handleTimeout(ti timeoutInfo, rs cstypes.RoundState) {
	cs.Logger.Debug("Received tock", "timeout", ti.Duration, "height", ti.Height, "round", ti.Round, "step", ti.Step)

	// timeouts must be for current height, round, step
	if ti.Height != rs.Height || ti.Round < rs.Round || (ti.Round == rs.Round && ti.Step < rs.Step) {
		cs.Logger.Debug("Ignoring tock because we're ahead", "height", rs.Height, "round", rs.Round, "step", rs.Step)
		return
	}

	// the timeout will now cause a state transition
	cs.mtx.Lock()
	defer cs.mtx.Unlock()

	switch ti.Step {
	case cstypes.RoundStepNewHeight:
		// NewRound event fired from enterNewRound.
		// XXX: should we fire timeout here (for timeout commit)?
		cs.enterNewRound(ti.Height, 0)
	case cstypes.RoundStepNewRound:
		cs.enterPropose(ti.Height, 0)
	case cstypes.RoundStepPropose:
		cs.eventBus.PublishEventTimeoutPropose(cs.RoundStateEvent())
		cs.enterPrevote(ti.Height, ti.Round)
	case cstypes.RoundStepPrevoteWait:
		cs.eventBus.PublishEventTimeoutWait(cs.RoundStateEvent())
		cs.enterPrecommit(ti.Height, ti.Round)
	case cstypes.RoundStepPrecommitWait:
		cs.eventBus.PublishEventTimeoutWait(cs.RoundStateEvent())
		cs.enterPrecommit(ti.Height, ti.Round)
		cs.enterNewRound(ti.Height, ti.Round+1)
	default:
		panic(fmt.Sprintf("Invalid timeout step: %v", ti.Step))
	}

}

func (cs *ConsensusState) handleTxsAvailable() {
	cs.mtx.Lock()
	defer cs.mtx.Unlock()
	// we only need to do this for round 0
	cs.enterPropose(cs.Height, 0)
}

//-----------------------------------------------------------------------------
// State functions
// Used internally by handleTimeout and handleMsg to make state transitions

// Enter: `timeoutNewHeight` by startTime (commitTime+timeoutCommit),
// 	or, if SkipTimeout==true, after receiving all precommits from (height,round-1)
// Enter: `timeoutPrecommits` after any +2/3 precommits from (height,round-1)
// Enter: +2/3 precommits for nil at (height,round-1)
// Enter: +2/3 prevotes any or +2/3 precommits for block or any from (height, round)
// NOTE: cs.StartTime was already set for height.
func (cs *ConsensusState) enterNewRound(height int64, round int) {
	logger := cs.Logger.With("height", height, "round", round)

	if cs.Height != height || round < cs.Round || (cs.Round == round && cs.Step != cstypes.RoundStepNewHeight) {
		logger.Debug(fmt.Sprintf("enterNewRound(%v/%v): Invalid args. Current step: %v/%v/%v", height, round, cs.Height, cs.Round, cs.Step))
		return
	}

	if now := tmtime.Now(); cs.StartTime.After(now) {
		logger.Info("Need to set a buffer and log message here for sanity.", "startTime", cs.StartTime, "now", now)
	}

	logger.Info(fmt.Sprintf("enterNewRound(%v/%v). Current: %v/%v/%v", height, round, cs.Height, cs.Round, cs.Step))

	// Increment validators if necessary
	validators := cs.Validators
	if cs.Round < round {
		validators = validators.Copy()
		validators.IncrementAccum(round - cs.Round)
	}

	// Setup new round
	// we don't fire newStep for this step,
	// but we fire an event, so update the round step first
	cs.updateRoundStep(round, cstypes.RoundStepNewRound)
	cs.Validators = validators
	if round == 0 {
		// We've already reset these upon new height,
		// and meanwhile we might have received a proposal
		// for round 0.
	} else {
		logger.Info("Resetting Proposal info")
		cs.Proposal = nil
		cs.ProposalBlock = nil
		cs.ProposalBlockParts = nil
	}
	cs.Votes.SetRound(round + 1) // also track next round (round+1) to allow round-skipping
	cs.triggeredTimeoutPrecommit = false

	cs.eventBus.PublishEventNewRound(cs.RoundStateEvent())
	cs.metrics.Rounds.Set(float64(round))

	// Wait for txs to be available in the mempool
	// before we enterPropose in round 0. If the last block changed the app hash,
	// we may need an empty "proof" block, and enterPropose immediately.
	waitForTxs := cs.config.WaitForTxs() && round == 0 && !cs.needProofBlock(height)
	if waitForTxs {
		if cs.config.CreateEmptyBlocksInterval > 0 {
			cs.scheduleTimeout(cs.config.CreateEmptyBlocksInterval, height, round,
				cstypes.RoundStepNewRound)
		}
		go cs.proposalHeartbeat(height, round)
	} else {
		cs.enterPropose(height, round)
	}
}

// needProofBlock returns true on the first height (so the genesis app hash is signed right away)
// and where the last block (height-1) caused the app hash to change
func (cs *ConsensusState) needProofBlock(height int64) bool {
	if height == 1 {
		return true
	}

	lastBlockMeta := cs.blockStore.LoadBlockMeta(height - 1)
	return !bytes.Equal(cs.state.AppHash, lastBlockMeta.Header.AppHash)
}

func (cs *ConsensusState) proposalHeartbeat(height int64, round int) {
	counter := 0
	addr := cs.privValidator.GetAddress()
	valIndex, _ := cs.Validators.GetByAddress(addr)
	chainID := cs.state.ChainID
	for {
		rs := cs.GetRoundState()
		// if we've already moved on, no need to send more heartbeats
		if rs.Step > cstypes.RoundStepNewRound || rs.Round > round || rs.Height > height {
			return
		}
		heartbeat := &types.Heartbeat{
			Height:           rs.Height,
			Round:            rs.Round,
			Sequence:         counter,
			ValidatorAddress: addr,
			ValidatorIndex:   valIndex,
		}
		cs.privValidator.SignHeartbeat(chainID, heartbeat)
		cs.eventBus.PublishEventProposalHeartbeat(types.EventDataProposalHeartbeat{heartbeat})
		cs.evsw.FireEvent(types.EventProposalHeartbeat, heartbeat)
		counter++
		time.Sleep(proposalHeartbeatIntervalSeconds * time.Second)
	}
}

// Enter (CreateEmptyBlocks): from enterNewRound(height,round)
// Enter (CreateEmptyBlocks, CreateEmptyBlocksInterval > 0 ): after enterNewRound(height,round), after timeout of CreateEmptyBlocksInterval
// Enter (!CreateEmptyBlocks) : after enterNewRound(height,round), once txs are in the mempool
func (cs *ConsensusState) enterPropose(height int64, round int) {
	logger := cs.Logger.With("height", height, "round", round)

	if cs.Height != height || round < cs.Round || (cs.Round == round && cstypes.RoundStepPropose <= cs.Step) {
		logger.Debug(fmt.Sprintf("enterPropose(%v/%v): Invalid args. Current step: %v/%v/%v", height, round, cs.Height, cs.Round, cs.Step))
		return
	}
	logger.Info(fmt.Sprintf("enterPropose(%v/%v). Current: %v/%v/%v", height, round, cs.Height, cs.Round, cs.Step))

	defer func() {
		// Done enterPropose:
		cs.updateRoundStep(round, cstypes.RoundStepPropose)
		cs.newStep()

		// If we have the whole proposal + POL, then goto Prevote now.
		// else, we'll enterPrevote when the rest of the proposal is received (in AddProposalBlockPart),
		// or else after timeoutPropose
		if cs.isProposalComplete() {
			cs.enterPrevote(height, cs.Round)
		}
	}()

	// If we don't get the proposal and all block parts quick enough, enterPrevote
	cs.scheduleTimeout(cs.config.Propose(round), height, round, cstypes.RoundStepPropose)

	// Nothing more to do if we're not a validator
	if cs.privValidator == nil {
		logger.Debug("This node is not a validator")
		return
	}

	// if not a validator, we're done
	if !cs.Validators.HasAddress(cs.privValidator.GetAddress()) {
		logger.Debug("This node is not a validator", "addr", cs.privValidator.GetAddress(), "vals", cs.Validators)
		return
	}
	logger.Debug("This node is a validator")

	if cs.isProposer() {
		logger.Info("enterPropose: Our turn to propose", "proposer", cs.Validators.GetProposer().Address, "privValidator", cs.privValidator)
		cs.decideProposal(height, round)
	} else {
		logger.Info("enterPropose: Not our turn to propose", "proposer", cs.Validators.GetProposer().Address, "privValidator", cs.privValidator)
	}
}

func (cs *ConsensusState) isProposer() bool {
	return bytes.Equal(cs.Validators.GetProposer().Address, cs.privValidator.GetAddress())
}

func (cs *ConsensusState) defaultDecideProposal(height int64, round int) {
	var block *types.Block
	var blockParts *types.PartSet

	// Decide on block
	if cs.LockedBlock != nil {
		// If we're locked onto a block, just choose that.
		block, blockParts = cs.LockedBlock, cs.LockedBlockParts
	} else if cs.ValidBlock != nil {
		// If there is valid block, choose that.
		block, blockParts = cs.ValidBlock, cs.ValidBlockParts
	} else {
		// Create a new proposal block from state/txs from the mempool.
		block, blockParts = cs.createProposalBlock()
		if block == nil { // on error
			return
		}
	}

	// Make proposal
	polRound, polBlockID := cs.Votes.POLInfo()
	proposal := types.NewProposal(height, round, blockParts.Header(), polRound, polBlockID)
	if err := cs.privValidator.SignProposal(cs.state.ChainID, proposal); err == nil {
		// Set fields
		/*  fields set by setProposal and addBlockPart
		cs.Proposal = proposal
		cs.ProposalBlock = block
		cs.ProposalBlockParts = blockParts
		*/

		// send proposal and block parts on internal msg queue
		cs.sendInternalMessage(msgInfo{&ProposalMessage{proposal}, ""})
		for i := 0; i < blockParts.Total(); i++ {
			part := blockParts.GetPart(i)
			cs.sendInternalMessage(msgInfo{&BlockPartMessage{cs.Height, cs.Round, part}, ""})
		}
		cs.Logger.Info("Signed proposal", "height", height, "round", round, "proposal", proposal)
		cs.Logger.Debug(fmt.Sprintf("Signed proposal block: %v", block))
	} else {
		if !cs.replayMode {
			cs.Logger.Error("enterPropose: Error signing proposal", "height", height, "round", round, "err", err)
		}
	}
}

// Returns true if the proposal block is complete &&
// (if POLRound was proposed, we have +2/3 prevotes from there).
func (cs *ConsensusState) isProposalComplete() bool {
	if cs.Proposal == nil || cs.ProposalBlock == nil {
		return false
	}
	// we have the proposal. if there's a POLRound,
	// make sure we have the prevotes from it too
	if cs.Proposal.POLRound < 0 {
		return true
	}
	// if this is false the proposer is lying or we haven't received the POL yet
	return cs.Votes.Prevotes(cs.Proposal.POLRound).HasTwoThirdsMajority()

}

// Create the next block to propose and return it.
// We really only need to return the parts, but the block
// is returned for convenience so we can log the proposal block.
// Returns nil block upon error.
// NOTE: keep it side-effect free for clarity.
func (cs *ConsensusState) createProposalBlock() (block *types.Block, blockParts *types.PartSet) {
	var commit *types.Commit
	if cs.Height == 1 {
		// We're creating a proposal for the first block.
		// The commit is empty, but not nil.
		commit = &types.Commit{}
	} else if cs.LastCommit.HasTwoThirdsMajority() {
		// Make the commit from LastCommit
		commit = cs.LastCommit.MakeCommit()
	} else {
		// This shouldn't happen.
		cs.Logger.Error("enterPropose: Cannot propose anything: No commit for the previous block.")
		return
	}

	maxBytes := cs.state.ConsensusParams.BlockSize.MaxBytes
	maxGas := cs.state.ConsensusParams.BlockSize.MaxGas
	// bound evidence to 1/10th of the block
	evidence := cs.evpool.PendingEvidence(types.MaxEvidenceBytesPerBlock(maxBytes))
	// Mempool validated transactions
	txs := cs.mempool.ReapMaxBytesMaxGas(types.MaxDataBytes(
		maxBytes,
		cs.state.Validators.Size(),
		len(evidence),
	), maxGas)
	proposerAddr := cs.privValidator.GetAddress()
	block, parts := cs.state.MakeBlock(cs.Height, txs, commit, evidence, proposerAddr)

	return block, parts
}

// Enter: `timeoutPropose` after entering Propose.
// Enter: proposal block and POL is ready.
// Enter: any +2/3 prevotes for future round.
// Prevote for LockedBlock if we're locked, or ProposalBlock if valid.
// Otherwise vote nil.
func (cs *ConsensusState) enterPrevote(height int64, round int) {
	if cs.Height != height || round < cs.Round || (cs.Round == round && cstypes.RoundStepPrevote <= cs.Step) {
		cs.Logger.Debug(fmt.Sprintf("enterPrevote(%v/%v): Invalid args. Current step: %v/%v/%v", height, round, cs.Height, cs.Round, cs.Step))
		return
	}

	defer func() {
		// Done enterPrevote:
		cs.updateRoundStep(round, cstypes.RoundStepPrevote)
		cs.newStep()
	}()

	// fire event for how we got here
	if cs.isProposalComplete() {
		cs.eventBus.PublishEventCompleteProposal(cs.RoundStateEvent())
	} else {
		// we received +2/3 prevotes for a future round
		// TODO: catchup event?
	}

	cs.Logger.Info(fmt.Sprintf("enterPrevote(%v/%v). Current: %v/%v/%v", height, round, cs.Height, cs.Round, cs.Step))

	// Sign and broadcast vote as necessary
	cs.doPrevote(height, round)

	// Once `addVote` hits any +2/3 prevotes, we will go to PrevoteWait
	// (so we have more time to try and collect +2/3 prevotes for a single block)
}

func (cs *ConsensusState) defaultDoPrevote(height int64, round int) {
	logger := cs.Logger.With("height", height, "round", round)

	// If a block is locked, prevote that.
	if cs.LockedBlock != nil {
		logger.Info("enterPrevote: Block was locked")
		cs.signAddVote(types.PrevoteType, cs.LockedBlock.Hash(), cs.LockedBlockParts.Header())
		return
	}

	// If ProposalBlock is nil, prevote nil.
	if cs.ProposalBlock == nil {
		logger.Info("enterPrevote: ProposalBlock is nil")
		cs.signAddVote(types.PrevoteType, nil, types.PartSetHeader{})
		return
	}

	// Validate proposal block
	err := cs.blockExec.ValidateBlock(cs.state, cs.ProposalBlock)
	if err != nil {
		// ProposalBlock is invalid, prevote nil.
		logger.Error("enterPrevote: ProposalBlock is invalid", "err", err)
		cs.signAddVote(types.PrevoteType, nil, types.PartSetHeader{})
		return
	}

	// Prevote cs.ProposalBlock
	// NOTE: the proposal signature is validated when it is received,
	// and the proposal block parts are validated as they are received (against the merkle hash in the proposal)
	logger.Info("enterPrevote: ProposalBlock is valid")
	cs.signAddVote(types.PrevoteType, cs.ProposalBlock.Hash(), cs.ProposalBlockParts.Header())
}

// Enter: any +2/3 prevotes at next round.
func (cs *ConsensusState) enterPrevoteWait(height int64, round int) {
	logger := cs.Logger.With("height", height, "round", round)

	if cs.Height != height || round < cs.Round || (cs.Round == round && cstypes.RoundStepPrevoteWait <= cs.Step) {
		logger.Debug(fmt.Sprintf("enterPrevoteWait(%v/%v): Invalid args. Current step: %v/%v/%v", height, round, cs.Height, cs.Round, cs.Step))
		return
	}
	if !cs.Votes.Prevotes(round).HasTwoThirdsAny() {
		cmn.PanicSanity(fmt.Sprintf("enterPrevoteWait(%v/%v), but Prevotes does not have any +2/3 votes", height, round))
	}
	logger.Info(fmt.Sprintf("enterPrevoteWait(%v/%v). Current: %v/%v/%v", height, round, cs.Height, cs.Round, cs.Step))

	defer func() {
		// Done enterPrevoteWait:
		cs.updateRoundStep(round, cstypes.RoundStepPrevoteWait)
		cs.newStep()
	}()

	// Wait for some more prevotes; enterPrecommit
	cs.scheduleTimeout(cs.config.Prevote(round), height, round, cstypes.RoundStepPrevoteWait)
}

// Enter: `timeoutPrevote` after any +2/3 prevotes.
// Enter: +2/3 precomits for block or nil.
// Enter: any +2/3 precommits for next round.
// Lock & precommit the ProposalBlock if we have enough prevotes for it (a POL in this round)
// else, unlock an existing lock and precommit nil if +2/3 of prevotes were nil,
// else, precommit nil otherwise.
func (cs *ConsensusState) enterPrecommit(height int64, round int) {
	logger := cs.Logger.With("height", height, "round", round)

	if cs.Height != height || round < cs.Round || (cs.Round == round && cstypes.RoundStepPrecommit <= cs.Step) {
		logger.Debug(fmt.Sprintf("enterPrecommit(%v/%v): Invalid args. Current step: %v/%v/%v", height, round, cs.Height, cs.Round, cs.Step))
		return
	}

	logger.Info(fmt.Sprintf("enterPrecommit(%v/%v). Current: %v/%v/%v", height, round, cs.Height, cs.Round, cs.Step))

	defer func() {
		// Done enterPrecommit:
		cs.updateRoundStep(round, cstypes.RoundStepPrecommit)
		cs.newStep()
	}()

	// check for a polka
	blockID, ok := cs.Votes.Prevotes(round).TwoThirdsMajority()

	// If we don't have a polka, we must precommit nil.
	if !ok {
		if cs.LockedBlock != nil {
			logger.Info("enterPrecommit: No +2/3 prevotes during enterPrecommit while we're locked. Precommitting nil")
		} else {
			logger.Info("enterPrecommit: No +2/3 prevotes during enterPrecommit. Precommitting nil.")
		}
		cs.signAddVote(types.PrecommitType, nil, types.PartSetHeader{})
		return
	}

	// At this point +2/3 prevoted for a particular block or nil.
	cs.eventBus.PublishEventPolka(cs.RoundStateEvent())

	// the latest POLRound should be this round.
	polRound, _ := cs.Votes.POLInfo()
	if polRound < round {
		cmn.PanicSanity(fmt.Sprintf("This POLRound should be %v but got %v", round, polRound))
	}

	// +2/3 prevoted nil. Unlock and precommit nil.
	if len(blockID.Hash) == 0 {
		if cs.LockedBlock == nil {
			logger.Info("enterPrecommit: +2/3 prevoted for nil.")
		} else {
			logger.Info("enterPrecommit: +2/3 prevoted for nil. Unlocking")
			cs.LockedRound = 0
			cs.LockedBlock = nil
			cs.LockedBlockParts = nil
			cs.eventBus.PublishEventUnlock(cs.RoundStateEvent())
		}
		cs.signAddVote(types.PrecommitType, nil, types.PartSetHeader{})
		return
	}

	// At this point, +2/3 prevoted for a particular block.

	// If we're already locked on that block, precommit it, and update the LockedRound
	if cs.LockedBlock.HashesTo(blockID.Hash) {
		logger.Info("enterPrecommit: +2/3 prevoted locked block. Relocking")
		cs.LockedRound = round
		cs.eventBus.PublishEventRelock(cs.RoundStateEvent())
		cs.signAddVote(types.PrecommitType, blockID.Hash, blockID.PartsHeader)
		return
	}

	// If +2/3 prevoted for proposal block, stage and precommit it
	if cs.ProposalBlock.HashesTo(blockID.Hash) {
		logger.Info("enterPrecommit: +2/3 prevoted proposal block. Locking", "hash", blockID.Hash)
		// Validate the block.
		if err := cs.blockExec.ValidateBlock(cs.state, cs.ProposalBlock); err != nil {
			cmn.PanicConsensus(fmt.Sprintf("enterPrecommit: +2/3 prevoted for an invalid block: %v", err))
		}
		cs.LockedRound = round
		cs.LockedBlock = cs.ProposalBlock
		cs.LockedBlockParts = cs.ProposalBlockParts
		cs.eventBus.PublishEventLock(cs.RoundStateEvent())
		cs.signAddVote(types.PrecommitType, blockID.Hash, blockID.PartsHeader)
		return
	}

	// There was a polka in this round for a block we don't have.
	// Fetch that block, unlock, and precommit nil.
	// The +2/3 prevotes for this round is the POL for our unlock.
	// TODO: In the future save the POL prevotes for justification.
	cs.LockedRound = 0
	cs.LockedBlock = nil
	cs.LockedBlockParts = nil
	if !cs.ProposalBlockParts.HasHeader(blockID.PartsHeader) {
		cs.LockedBlockParts = types.NewPartSetFromHeader(blockID.PartsHeader)
		cs.LockedRound = cs.Round
	}
	cs.eventBus.PublishEventUnlock(cs.RoundStateEvent())
	cs.signAddVote(types.PrecommitType, nil, types.PartSetHeader{})
}

// Enter: any +2/3 precommits for next round.
func (cs *ConsensusState) enterPrecommitWait(height int64, round int) {
	logger := cs.Logger.With("height", height, "round", round)

	if cs.Height != height || round < cs.Round || (cs.Round == round && cs.triggeredTimeoutPrecommit) {
		logger.Debug(
			fmt.Sprintf(
				"enterPrecommitWait(%v/%v): Invalid args. "+
					"Current state is Height/Round: %v/%v/, triggeredTimeoutPrecommit:%v",
				height, round, cs.Height, cs.Round, cs.triggeredTimeoutPrecommit))
		return
	}
	if !cs.Votes.Precommits(round).HasTwoThirdsAny() {
		cmn.PanicSanity(fmt.Sprintf("enterPrecommitWait(%v/%v), but Precommits does not have any +2/3 votes", height, round))
	}
	logger.Info(fmt.Sprintf("enterPrecommitWait(%v/%v). Current: %v/%v/%v", height, round, cs.Height, cs.Round, cs.Step))

	defer func() {
		// Done enterPrecommitWait:
		cs.triggeredTimeoutPrecommit = true
		cs.newStep()
	}()

	// Wait for some more precommits; enterNewRound
	cs.scheduleTimeout(cs.config.Precommit(round), height, round, cstypes.RoundStepPrecommitWait)

}

// Enter: +2/3 precommits for block
func (cs *ConsensusState) enterCommit(height int64, commitRound int) {
	logger := cs.Logger.With("height", height, "commitRound", commitRound)

	if cs.Height != height || cstypes.RoundStepCommit <= cs.Step {
		logger.Debug(fmt.Sprintf("enterCommit(%v/%v): Invalid args. Current step: %v/%v/%v", height, commitRound, cs.Height, cs.Round, cs.Step))
		return
	}
	logger.Info(fmt.Sprintf("enterCommit(%v/%v). Current: %v/%v/%v", height, commitRound, cs.Height, cs.Round, cs.Step))

	defer func() {
		// Done enterCommit:
		// keep cs.Round the same, commitRound points to the right Precommits set.
		cs.updateRoundStep(cs.Round, cstypes.RoundStepCommit)
		cs.CommitRound = commitRound
		cs.CommitTime = tmtime.Now()
		cs.newStep()

		// Maybe finalize immediately.
		cs.tryFinalizeCommit(height)
	}()

	blockID, ok := cs.Votes.Precommits(commitRound).TwoThirdsMajority()
	if !ok {
		cmn.PanicSanity("RunActionCommit() expects +2/3 precommits")
	}

	// The Locked* fields no longer matter.
	// Move them over to ProposalBlock if they match the commit hash,
	// otherwise they'll be cleared in updateToState.
	if cs.LockedBlock.HashesTo(blockID.Hash) {
		logger.Info("Commit is for locked block. Set ProposalBlock=LockedBlock", "blockHash", blockID.Hash)
		cs.ProposalBlock = cs.LockedBlock
		cs.ProposalBlockParts = cs.LockedBlockParts
	}

	// If we don't have the block being committed, set up to get it.
	if !cs.ProposalBlock.HashesTo(blockID.Hash) {
		if !cs.ProposalBlockParts.HasHeader(blockID.PartsHeader) {
			logger.Info("Commit is for a block we don't know about. Set ProposalBlock=nil", "proposal", cs.ProposalBlock.Hash(), "commit", blockID.Hash)
			// We're getting the wrong block.
			// Set up ProposalBlockParts and keep waiting.
			cs.ProposalBlock = nil
			cs.ProposalBlockParts = types.NewPartSetFromHeader(blockID.PartsHeader)
		} else {
			// We just need to keep waiting.
		}
	}
}

// If we have the block AND +2/3 commits for it, finalize.
func (cs *ConsensusState) tryFinalizeCommit(height int64) {
	logger := cs.Logger.With("height", height)

	if cs.Height != height {
		cmn.PanicSanity(fmt.Sprintf("tryFinalizeCommit() cs.Height: %v vs height: %v", cs.Height, height))
	}

	blockID, ok := cs.Votes.Precommits(cs.CommitRound).TwoThirdsMajority()
	if !ok || len(blockID.Hash) == 0 {
		logger.Error("Attempt to finalize failed. There was no +2/3 majority, or +2/3 was for <nil>.")
		return
	}
	if !cs.ProposalBlock.HashesTo(blockID.Hash) {
		// TODO: this happens every time if we're not a validator (ugly logs)
		// TODO: ^^ wait, why does it matter that we're a validator?
		logger.Info("Attempt to finalize failed. We don't have the commit block.", "proposal-block", cs.ProposalBlock.Hash(), "commit-block", blockID.Hash)
		return
	}

	//	go
	cs.finalizeCommit(height)
}

// Increment height and goto cstypes.RoundStepNewHeight
func (cs *ConsensusState) finalizeCommit(height int64) {
	if cs.Height != height || cs.Step != cstypes.RoundStepCommit {
		cs.Logger.Debug(fmt.Sprintf("finalizeCommit(%v): Invalid args. Current step: %v/%v/%v", height, cs.Height, cs.Round, cs.Step))
		return
	}

	blockID, ok := cs.Votes.Precommits(cs.CommitRound).TwoThirdsMajority()
	block, blockParts := cs.ProposalBlock, cs.ProposalBlockParts

	if !ok {
		cmn.PanicSanity(fmt.Sprintf("Cannot finalizeCommit, commit does not have two thirds majority"))
	}
	if !blockParts.HasHeader(blockID.PartsHeader) {
		cmn.PanicSanity(fmt.Sprintf("Expected ProposalBlockParts header to be commit header"))
	}
	if !block.HashesTo(blockID.Hash) {
		cmn.PanicSanity(fmt.Sprintf("Cannot finalizeCommit, ProposalBlock does not hash to commit hash"))
	}
	if err := cs.blockExec.ValidateBlock(cs.state, block); err != nil {
		cmn.PanicConsensus(fmt.Sprintf("+2/3 committed an invalid block: %v", err))
	}

	cs.Logger.Info(fmt.Sprintf("Finalizing commit of block with %d txs", block.NumTxs),
		"height", block.Height, "hash", block.Hash(), "root", block.AppHash)
	cs.Logger.Info(fmt.Sprintf("%v", block))

	fail.Fail() // XXX

	// Save to blockStore.
	if cs.blockStore.Height() < block.Height {
		// NOTE: the seenCommit is local justification to commit this block,
		// but may differ from the LastCommit included in the next block
		precommits := cs.Votes.Precommits(cs.CommitRound)
		seenCommit := precommits.MakeCommit()
		cs.blockStore.SaveBlock(block, blockParts, seenCommit)
	} else {
		// Happens during replay if we already saved the block but didn't commit
		cs.Logger.Info("Calling finalizeCommit on already stored block", "height", block.Height)
	}

	fail.Fail() // XXX

	// Write EndHeightMessage{} for this height, implying that the blockstore
	// has saved the block.
	//
	// If we crash before writing this EndHeightMessage{}, we will recover by
	// running ApplyBlock during the ABCI handshake when we restart.  If we
	// didn't save the block to the blockstore before writing
	// EndHeightMessage{}, we'd have to change WAL replay -- currently it
	// complains about replaying for heights where an #ENDHEIGHT entry already
	// exists.
	//
	// Either way, the ConsensusState should not be resumed until we
	// successfully call ApplyBlock (ie. later here, or in Handshake after
	// restart).
	cs.wal.WriteSync(EndHeightMessage{height}) // NOTE: fsync

	fail.Fail() // XXX

	// Create a copy of the state for staging and an event cache for txs.
	stateCopy := cs.state.Copy()

	// Execute and commit the block, update and save the state, and update the mempool.
	// NOTE The block.AppHash wont reflect these txs until the next block.
	var err error
	stateCopy, err = cs.blockExec.ApplyBlock(stateCopy, types.BlockID{block.Hash(), blockParts.Header()}, block)
	if err != nil {
		cs.Logger.Error("Error on ApplyBlock. Did the application crash? Please restart tendermint", "err", err)
		err := cmn.Kill()
		if err != nil {
			cs.Logger.Error("Failed to kill this process - please do so manually", "err", err)
		}
		return
	}

	fail.Fail() // XXX

	// must be called before we update state
	cs.recordMetrics(height, block)

	// NewHeightStep!
	cs.updateToState(stateCopy)

	fail.Fail() // XXX

	// cs.StartTime is already set.
	// Schedule Round0 to start soon.
	cs.scheduleRound0(&cs.RoundState)

	// By here,
	// * cs.Height has been increment to height+1
	// * cs.Step is now cstypes.RoundStepNewHeight
	// * cs.StartTime is set to when we will start round0.
}

func (cs *ConsensusState) recordMetrics(height int64, block *types.Block) {
	cs.metrics.Validators.Set(float64(cs.Validators.Size()))
	cs.metrics.ValidatorsPower.Set(float64(cs.Validators.TotalVotingPower()))
	missingValidators := 0
	missingValidatorsPower := int64(0)
	for i, val := range cs.Validators.Validators {
		var vote *types.Vote
		if i < len(block.LastCommit.Precommits) {
			vote = block.LastCommit.Precommits[i]
		}
		if vote == nil {
			missingValidators++
			missingValidatorsPower += val.VotingPower
		}
	}
	cs.metrics.MissingValidators.Set(float64(missingValidators))
	cs.metrics.MissingValidatorsPower.Set(float64(missingValidatorsPower))
	cs.metrics.ByzantineValidators.Set(float64(len(block.Evidence.Evidence)))
	byzantineValidatorsPower := int64(0)
	for _, ev := range block.Evidence.Evidence {
		if _, val := cs.Validators.GetByAddress(ev.Address()); val != nil {
			byzantineValidatorsPower += val.VotingPower
		}
	}
	cs.metrics.ByzantineValidatorsPower.Set(float64(byzantineValidatorsPower))

	if height > 1 {
		lastBlockMeta := cs.blockStore.LoadBlockMeta(height - 1)
		cs.metrics.BlockIntervalSeconds.Set(
			block.Time.Sub(lastBlockMeta.Header.Time).Seconds(),
		)
	}

	cs.metrics.NumTxs.Set(float64(block.NumTxs))
	cs.metrics.BlockSizeBytes.Set(float64(block.Size()))
	cs.metrics.TotalTxs.Set(float64(block.TotalTxs))
	cs.metrics.CommittedHeight.Set(float64(block.Height))

}

//-----------------------------------------------------------------------------

func (cs *ConsensusState) defaultSetProposal(proposal *types.Proposal) error {
	// Already have one
	// TODO: possibly catch double proposals
	if cs.Proposal != nil {
		return nil
	}

	// Does not apply
	if proposal.Height != cs.Height || proposal.Round != cs.Round {
		return nil
	}

	// We don't care about the proposal if we're already in cstypes.RoundStepCommit.
	if cstypes.RoundStepCommit <= cs.Step {
		return nil
	}

	// Verify POLRound, which must be -1 or between 0 and proposal.Round exclusive.
	if proposal.POLRound != -1 &&
		(proposal.POLRound < 0 || proposal.Round <= proposal.POLRound) {
		return ErrInvalidProposalPOLRound
	}

	// Verify signature
	if !cs.Validators.GetProposer().PubKey.VerifyBytes(proposal.SignBytes(cs.state.ChainID), proposal.Signature) {
		return ErrInvalidProposalSignature
	}

	cs.Proposal = proposal
	if cs.ProposalBlockParts == nil { //it can be not nil because lockedBlockParts receive mechanism. In that case, don't overwrite it.
		cs.ProposalBlockParts = types.NewPartSetFromHeader(proposal.BlockPartsHeader)
	}
	cs.Logger.Info("Received proposal", "proposal", proposal)
	return nil
}

// NOTE: block is not necessarily valid.
// Asynchronously triggers either enterPrevote (before we timeout of propose) or tryFinalizeCommit, once we have the full block.
func (cs *ConsensusState) tryAddBlockPart(msg *BlockPartMessage, peerID p2p.ID) (added bool, err error) {
	height, round, part := msg.Height, msg.Round, msg.Part

	// Blocks might be reused, so round mismatch is OK
	if cs.Height != height {
		cs.Logger.Debug("Received block part from wrong height", "height", height, "round", round)
		return false, nil
	}

	// We're not expecting a block part.
	if cs.ProposalBlockParts == nil && cs.LockedBlockParts == nil {
		// NOTE: this can happen when we've gone to a higher round and
		// then receive parts from the previous round - not necessarily a bad peer.
		cs.Logger.Info("Received a block part when we're not expecting any",
			"height", height, "round", round, "index", part.Index, "peer", peerID)
		return false, nil
	}

	added, err = cs.ProposalBlockParts.AddPart(part)
	if err != nil {
		return added, err
	}
	if added {
		if cs.ProposalBlockParts.IsComplete() {
			// Added and completed!
			_, err = cdc.UnmarshalBinaryReader(
				cs.ProposalBlockParts.GetReader(),
				&cs.ProposalBlock,
				int64(cs.state.ConsensusParams.BlockSize.MaxBytes),
			)
			if err != nil {
				return added, err
			}
			// NOTE: it's possible to receive complete proposal blocks for future rounds without having the proposal
			cs.Logger.Info("Received complete proposal block", "height", cs.ProposalBlock.Height, "hash", cs.ProposalBlock.Hash())

			// Update Valid* if we can.
			prevotes := cs.Votes.Prevotes(cs.Round)
			blockID, hasTwoThirds := prevotes.TwoThirdsMajority()
			if hasTwoThirds && !blockID.IsZero() && (cs.ValidRound < cs.Round) {
				if cs.ProposalBlock.HashesTo(blockID.Hash) {
					cs.Logger.Info("Updating valid block to new proposal block",
						"valid-round", cs.Round, "valid-block-hash", cs.ProposalBlock.Hash())
					cs.ValidRound = cs.Round
					cs.ValidBlock = cs.ProposalBlock
					cs.ValidBlockParts = cs.ProposalBlockParts
				}
				// TODO: In case there is +2/3 majority in Prevotes set for some
				// block and cs.ProposalBlock contains different block, either
				// proposer is faulty or voting power of faulty processes is more
				// than 1/3. We should trigger in the future accountability
				// procedure at this point.
			}
			if cs.Step <= cstypes.RoundStepPropose && cs.isProposalComplete() {
				// Move onto the next step
				cs.enterPrevote(height, cs.Round)
			} else if cs.Step == cstypes.RoundStepCommit {
				// If we're waiting on the proposal block...
				cs.tryFinalizeCommit(height)
			}
		}
	} else {
		added, err = cs.LockedBlockParts.AddPart(part)
		if err != nil {
			return added, err
			if added {
				if cs.LockedBlockParts.IsComplete() {
					// Added and completed!
					_, err = cdc.UnmarshalBinaryReader(
						cs.ProposalBlockParts.GetReader(),
						&cs.LockedBlock,
						int64(cs.state.ConsensusParams.BlockSize.MaxBytes),
					)
					if err != nil {
						return added, err
					}
					// NOTE: it's possible to receive complete proposal blocks for future rounds without having the proposal
					cs.Logger.Info("Received complete locked block", "height", cs.ProposalBlock.Height, "hash", cs.ProposalBlock.Hash())

					// Update Valid* if we can.
					prevotes := cs.Votes.Prevotes(cs.LockedRound)
					blockID, hasTwoThirds := prevotes.TwoThirdsMajority()
					if !hasTwoThirds {
						panic(fmt.Errorf("can't find a PoLc in lockedRound %v", cs.LockedRound))
					}
					if cs.LockedRound > cs.Round {
						panic(fmt.Errorf("lockedRound %v > current round %v , this should not happen", cs.LockedRound, cs.Round))
					}
					if !cs.LockedBlock.HashesTo(blockID.Hash) {
						cs.LockedBlockParts = types.NewPartSetFromHeader(blockID.PartsHeader)
						cs.LockedBlock = nil
						return false, nil
					}

					cs.ProposalBlock=cs.LockedBlock
					cs.ProposalBlockParts = cs.LockedBlockParts //overwrite cs.ProposalBlockParts to help convergence

					if cs.Step <= cstypes.RoundStepPropose {
						// got a lockedBlock, we can vote now
						cs.enterPrevote(height, cs.Round)
					}

				}
			} else {
				return false, nil
			}
<<<<<<< HEAD
		} else {
			return false, err
=======
			// TODO: In case there is +2/3 majority in Prevotes set for some
			// block and cs.ProposalBlock contains different block, either
			// proposer is faulty or voting power of faulty processes is more
			// than 1/3. We should trigger in the future accountability
			// procedure at this point.
		}

		if cs.Step <= cstypes.RoundStepPropose && cs.isProposalComplete() {
			// Move onto the next step
			cs.enterPrevote(height, cs.Round)
			if hasTwoThirds { // this is optimisation as this will be triggered when prevote is added
				cs.enterPrecommit(height, cs.Round)
			}
		} else if cs.Step == cstypes.RoundStepCommit {
			// If we're waiting on the proposal block...
			cs.tryFinalizeCommit(height)
>>>>>>> 0baa7588
		}
	}

	return added, nil
}

// Attempt to add the vote. if its a duplicate signature, dupeout the validator
func (cs *ConsensusState) tryAddVote(vote *types.Vote, peerID p2p.ID) (bool, error) {
	added, err := cs.addVote(vote, peerID)
	if err != nil {
		// If the vote height is off, we'll just ignore it,
		// But if it's a conflicting sig, add it to the cs.evpool.
		// If it's otherwise invalid, punish peer.
		if err == ErrVoteHeightMismatch {
			return added, err
		} else if voteErr, ok := err.(*types.ErrVoteConflictingVotes); ok {
			if bytes.Equal(vote.ValidatorAddress, cs.privValidator.GetAddress()) {
				cs.Logger.Error("Found conflicting vote from ourselves. Did you unsafe_reset a validator?", "height", vote.Height, "round", vote.Round, "type", vote.Type)
				return added, err
			}
			cs.evpool.AddEvidence(voteErr.DuplicateVoteEvidence)
			return added, err
		} else {
			// Probably an invalid signature / Bad peer.
			// Seems this can also err sometimes with "Unexpected step" - perhaps not from a bad peer ?
			cs.Logger.Error("Error attempting to add vote", "err", err)
			return added, ErrAddingVote
		}
	}
	return added, nil
}

//-----------------------------------------------------------------------------

func (cs *ConsensusState) addVote(vote *types.Vote, peerID p2p.ID) (added bool, err error) {
	cs.Logger.Debug("addVote", "voteHeight", vote.Height, "voteType", vote.Type, "valIndex", vote.ValidatorIndex, "csHeight", cs.Height)

	// A precommit for the previous height?
	// These come in while we wait timeoutCommit
	if vote.Height+1 == cs.Height {
		if !(cs.Step == cstypes.RoundStepNewHeight && vote.Type == types.PrecommitType) {
			// TODO: give the reason ..
			// fmt.Errorf("tryAddVote: Wrong height, not a LastCommit straggler commit.")
			return added, ErrVoteHeightMismatch
		}
		added, err = cs.LastCommit.AddVote(vote)
		if !added {
			return added, err
		}

		cs.Logger.Info(fmt.Sprintf("Added to lastPrecommits: %v", cs.LastCommit.StringShort()))
		cs.eventBus.PublishEventVote(types.EventDataVote{vote})
		cs.evsw.FireEvent(types.EventVote, vote)

		// if we can skip timeoutCommit and have all the votes now,
		if cs.config.SkipTimeoutCommit && cs.LastCommit.HasAll() {
			// go straight to new round (skip timeout commit)
			// cs.scheduleTimeout(time.Duration(0), cs.Height, 0, cstypes.RoundStepNewHeight)
			cs.enterNewRound(cs.Height, 0)
		}

		return
	}

	// Height mismatch is ignored.
	// Not necessarily a bad peer, but not favourable behaviour.
	if vote.Height != cs.Height {
		err = ErrVoteHeightMismatch
		cs.Logger.Info("Vote ignored and not added", "voteHeight", vote.Height, "csHeight", cs.Height, "err", err)
		return
	}

	height := cs.Height
	added, err = cs.Votes.AddVote(vote, peerID)
	if !added {
		// Either duplicate, or error upon cs.Votes.AddByIndex()
		return
	}

	cs.eventBus.PublishEventVote(types.EventDataVote{vote})
	cs.evsw.FireEvent(types.EventVote, vote)

	switch vote.Type {
	case types.PrevoteType:
		prevotes := cs.Votes.Prevotes(vote.Round)
		cs.Logger.Info("Added to prevote", "vote", vote, "prevotes", prevotes.StringShort())

		// If +2/3 prevotes for a block or nil for *any* round:
		if blockID, ok := prevotes.TwoThirdsMajority(); ok {

			// There was a polka!
			// If we're locked but this is a recent polka, unlock.
			// If it matches our ProposalBlock, update the ValidBlock

			// Unlock if `cs.LockedRound < vote.Round <= cs.Round`
			// NOTE: If vote.Round > cs.Round, we'll deal with it when we get to vote.Round
			if (cs.LockedBlock != nil) &&
				(cs.LockedRound < vote.Round) &&
				(vote.Round <= cs.Round) &&
				!cs.LockedBlock.HashesTo(blockID.Hash) {

				cs.Logger.Info("Unlocking because of POL.", "lockedRound", cs.LockedRound, "POLRound", vote.Round)
				cs.LockedRound = 0
				cs.LockedBlock = nil
				cs.LockedBlockParts = nil
				cs.eventBus.PublishEventUnlock(cs.RoundStateEvent())
			}

			// Update Valid* if we can.
			// NOTE: our proposal block may be nil or not what received a polka..
			// TODO: we may want to still update the ValidBlock and obtain it via gossipping
			if len(blockID.Hash) != 0 &&
				(cs.ValidRound < vote.Round) &&
				(vote.Round <= cs.Round) &&
				cs.ProposalBlock.HashesTo(blockID.Hash) {

				cs.Logger.Info("Updating ValidBlock because of POL.", "validRound", cs.ValidRound, "POLRound", vote.Round)
				cs.ValidRound = vote.Round
				cs.ValidBlock = cs.ProposalBlock
				cs.ValidBlockParts = cs.ProposalBlockParts
			}
		}

		// If +2/3 prevotes for *anything* for future round:
		if cs.Round < vote.Round && prevotes.HasTwoThirdsAny() {
			// Round-skip if there is any 2/3+ of votes ahead of us
			cs.enterNewRound(height, vote.Round)
		} else if cs.Round == vote.Round && cstypes.RoundStepPrevote <= cs.Step { // current round
			if prevotes.HasTwoThirdsMajority() {
				cs.enterPrecommit(height, vote.Round)
			} else if prevotes.HasTwoThirdsAny() {
				cs.enterPrevoteWait(height, vote.Round)
			}
		} else if cs.Proposal != nil && 0 <= cs.Proposal.POLRound && cs.Proposal.POLRound == vote.Round {
			// If the proposal is now complete, enter prevote of cs.Round.
			if cs.isProposalComplete() {
				cs.enterPrevote(height, cs.Round)
			}
		}

	case types.PrecommitType:
		precommits := cs.Votes.Precommits(vote.Round)
		cs.Logger.Info("Added to precommit", "vote", vote, "precommits", precommits.StringShort())

		blockID, ok := precommits.TwoThirdsMajority()
		if ok {
			// Executed as TwoThirdsMajority could be from a higher round
			cs.enterNewRound(height, vote.Round)
			cs.enterPrecommit(height, vote.Round)
			if len(blockID.Hash) != 0 {
				cs.enterCommit(height, vote.Round)
				if cs.config.SkipTimeoutCommit && precommits.HasAll() {
					cs.enterNewRound(cs.Height, 0)
				}
			} else {
				cs.enterPrecommitWait(height, vote.Round)
			}
		} else if cs.Round <= vote.Round && precommits.HasTwoThirdsAny() {
			cs.enterNewRound(height, vote.Round)
			cs.enterPrecommitWait(height, vote.Round)
		}

	default:
		panic(fmt.Sprintf("Unexpected vote type %X", vote.Type)) // go-wire should prevent this.
	}

	return
}

func (cs *ConsensusState) signVote(type_ types.SignedMsgType, hash []byte, header types.PartSetHeader) (*types.Vote, error) {
	addr := cs.privValidator.GetAddress()
	valIndex, _ := cs.Validators.GetByAddress(addr)

	vote := &types.Vote{
		ValidatorAddress: addr,
		ValidatorIndex:   valIndex,
		Height:           cs.Height,
		Round:            cs.Round,
		Timestamp:        cs.voteTime(),
		Type:             type_,
		BlockID:          types.BlockID{hash, header},
	}
	err := cs.privValidator.SignVote(cs.state.ChainID, vote)
	return vote, err
}

func (cs *ConsensusState) voteTime() time.Time {
	now := tmtime.Now()
	minVoteTime := now
	// TODO: We should remove next line in case we don't vote for v in case cs.ProposalBlock == nil,
	// even if cs.LockedBlock != nil. See https://github.com/tendermint/spec.
	if cs.LockedBlock != nil {
		minVoteTime = cs.config.MinValidVoteTime(cs.LockedBlock.Time)
	} else if cs.ProposalBlock != nil {
		minVoteTime = cs.config.MinValidVoteTime(cs.ProposalBlock.Time)
	}

	if now.After(minVoteTime) {
		return now
	}
	return minVoteTime
}

// sign the vote and publish on internalMsgQueue
func (cs *ConsensusState) signAddVote(type_ types.SignedMsgType, hash []byte, header types.PartSetHeader) *types.Vote {
	// if we don't have a key or we're not in the validator set, do nothing
	if cs.privValidator == nil || !cs.Validators.HasAddress(cs.privValidator.GetAddress()) {
		return nil
	}
	vote, err := cs.signVote(type_, hash, header)
	if err == nil {
		cs.sendInternalMessage(msgInfo{&VoteMessage{vote}, ""})
		cs.Logger.Info("Signed and pushed vote", "height", cs.Height, "round", cs.Round, "vote", vote, "err", err)
		return vote
	}
	//if !cs.replayMode {
	cs.Logger.Error("Error signing vote", "height", cs.Height, "round", cs.Round, "vote", vote, "err", err)
	//}
	return nil
}

//---------------------------------------------------------

func CompareHRS(h1 int64, r1 int, s1 cstypes.RoundStepType, h2 int64, r2 int, s2 cstypes.RoundStepType) int {
	if h1 < h2 {
		return -1
	} else if h1 > h2 {
		return 1
	}
	if r1 < r2 {
		return -1
	} else if r1 > r2 {
		return 1
	}
	if s1 < s2 {
		return -1
	} else if s1 > s2 {
		return 1
	}
	return 0
}<|MERGE_RESOLUTION|>--- conflicted
+++ resolved
@@ -9,7 +9,7 @@
 	"sync"
 	"time"
 
-	"github.com/ebuchman/fail-test"
+	fail "github.com/ebuchman/fail-test"
 	cmn "github.com/tendermint/tendermint/libs/common"
 	"github.com/tendermint/tendermint/libs/log"
 	tmtime "github.com/tendermint/tendermint/types/time"
@@ -81,7 +81,7 @@
 	evpool     sm.EvidencePool
 
 	// internal state
-	mtx   sync.RWMutex
+	mtx sync.RWMutex
 	cstypes.RoundState
 	triggeredTimeoutPrecommit bool
 	state                     sm.State // State until height-1.
@@ -1556,27 +1556,8 @@
 			} else {
 				return false, nil
 			}
-<<<<<<< HEAD
 		} else {
 			return false, err
-=======
-			// TODO: In case there is +2/3 majority in Prevotes set for some
-			// block and cs.ProposalBlock contains different block, either
-			// proposer is faulty or voting power of faulty processes is more
-			// than 1/3. We should trigger in the future accountability
-			// procedure at this point.
-		}
-
-		if cs.Step <= cstypes.RoundStepPropose && cs.isProposalComplete() {
-			// Move onto the next step
-			cs.enterPrevote(height, cs.Round)
-			if hasTwoThirds { // this is optimisation as this will be triggered when prevote is added
-				cs.enterPrecommit(height, cs.Round)
-			}
-		} else if cs.Step == cstypes.RoundStepCommit {
-			// If we're waiting on the proposal block...
-			cs.tryFinalizeCommit(height)
->>>>>>> 0baa7588
 		}
 	}
 
