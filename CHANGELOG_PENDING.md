## v0.29.0

*TBD*

Special thanks to external contributors on this release:

### BREAKING CHANGES:

* CLI/RPC/Config
- [types] consistent field order of `CanonicalVote` and `CanonicalProposal`

* Apps

* Go API
<<<<<<< HEAD
- [types] \#2926 memoize consensus public key on initialization of remote signer and return the memoized key on
`PrivValidator.GetPubKey()` instead of requesting it again
- [types] \#2981 Remove `PrivValidator.GetAddress()`
=======
- [node] \#3082 MetricsProvider now requires you to pass a chain ID
>>>>>>> 55d72387

* Blockchain Protocol
  * [merkle] \#2713 Merkle trees now match the RFC 6962 specification

* P2P Protocol

### FEATURES:

### IMPROVEMENTS:
- [rpc] \#3065 return maxPerPage (100), not defaultPerPage (30) if `per_page` is greater than the max 100.
- [instrumentation] \#3082 add 'chain_id' label for all metrics

### BUG FIXES:
<<<<<<< HEAD
- [types] \#2926 do not panic if retrieving the private validator's public key fails
- [consensus] \#3067 getBeginBlockValidatorInfo load validators from stateDB instead of state
=======
- [log] \#3060 fix year format
>>>>>>> 55d72387
<|MERGE_RESOLUTION|>--- conflicted
+++ resolved
@@ -12,13 +12,7 @@
 * Apps
 
 * Go API
-<<<<<<< HEAD
-- [types] \#2926 memoize consensus public key on initialization of remote signer and return the memoized key on
-`PrivValidator.GetPubKey()` instead of requesting it again
-- [types] \#2981 Remove `PrivValidator.GetAddress()`
-=======
 - [node] \#3082 MetricsProvider now requires you to pass a chain ID
->>>>>>> 55d72387
 
 * Blockchain Protocol
   * [merkle] \#2713 Merkle trees now match the RFC 6962 specification
@@ -32,9 +26,5 @@
 - [instrumentation] \#3082 add 'chain_id' label for all metrics
 
 ### BUG FIXES:
-<<<<<<< HEAD
-- [types] \#2926 do not panic if retrieving the private validator's public key fails
-- [consensus] \#3067 getBeginBlockValidatorInfo load validators from stateDB instead of state
-=======
 - [log] \#3060 fix year format
->>>>>>> 55d72387
+- [consensus] \#3067 getBeginBlockValidatorInfo load validators from stateDB instead of from state