## v0.33.1

\*\*

Special thanks to external contributors on this release:

Friendly reminder, we have a [bug bounty
program](https://hackerone.com/tendermint).

### BREAKING CHANGES:

- CLI/RPC/Config

- Apps

- Go API

### FEATURES:

<<<<<<< HEAD
- [p2p] \#4053 Add `unconditional_peer_ids` and `persistent_peers_max_dial_period` config variables (see ADR-050) (@dongsam)
- [tools] [\#4227](https://github.com/tendermint/tendermint/pull/4227) Implement `tendermint debug kill` and
  `tendermint debug dump` commands for Tendermint node debugging functionality. See `--help` in both
  commands for further documentation and usage.
- [cli] \#4234 Add `--db_backend and --db_dir` flags (@princesinha19)
- [cli] \#4113 Add optional `--genesis_hash` flag to check genesis hash upon startup
- [config] \#3831 Add support for [RocksDB](https://rocksdb.org/) (@Stumble)
- [metrics] \#4263 Add
  - `consensus_validator_power`: track your validators power
  - `consensus_validator_last_signed_height`: track at which height the validator last signed
  - `consensus_validator_missed_blocks`: total amount of missed blocks for a validator
  as gauges in prometheus for validator specific metrics
- [abci] [\#4225](https://github.com/tendermint/tendermint/issues/3007) Add VersionParams in ResponseEndBlock to allow the app inform Tendermint its updated version

=======
>>>>>>> 9cbfe795
### IMPROVEMENTS:

### BUG FIXES:

- [rpc] [#\4319] Check BlockMeta is not nil in Blocks & BlockByHash

<|MERGE_RESOLUTION|>--- conflicted
+++ resolved
@@ -17,24 +17,9 @@
 
 ### FEATURES:
 
-<<<<<<< HEAD
-- [p2p] \#4053 Add `unconditional_peer_ids` and `persistent_peers_max_dial_period` config variables (see ADR-050) (@dongsam)
-- [tools] [\#4227](https://github.com/tendermint/tendermint/pull/4227) Implement `tendermint debug kill` and
-  `tendermint debug dump` commands for Tendermint node debugging functionality. See `--help` in both
-  commands for further documentation and usage.
-- [cli] \#4234 Add `--db_backend and --db_dir` flags (@princesinha19)
-- [cli] \#4113 Add optional `--genesis_hash` flag to check genesis hash upon startup
-- [config] \#3831 Add support for [RocksDB](https://rocksdb.org/) (@Stumble)
-- [metrics] \#4263 Add
-  - `consensus_validator_power`: track your validators power
-  - `consensus_validator_last_signed_height`: track at which height the validator last signed
-  - `consensus_validator_missed_blocks`: total amount of missed blocks for a validator
-  as gauges in prometheus for validator specific metrics
+### IMPROVEMENTS:
+
 - [abci] [\#4225](https://github.com/tendermint/tendermint/issues/3007) Add VersionParams in ResponseEndBlock to allow the app inform Tendermint its updated version
-
-=======
->>>>>>> 9cbfe795
-### IMPROVEMENTS:
 
 ### BUG FIXES:
 
