## v0.31.0

**

Special thanks to external contributors on this release:

### BREAKING CHANGES:

* CLI/RPC/Config
- [httpclient] Update Subscribe interface to reflect new pubsub/eventBus API [ADR-33](https://github.com/tendermint/tendermint/blob/develop/docs/architecture/adr-033-pubsub.md)

* Apps

* Go API
- [libs/common] TrapSignal accepts logger as a first parameter and does not block anymore
  * previously it was dumping "captured ..." msg to os.Stdout
  * TrapSignal should not be responsible for blocking thread of execution

* Blockchain Protocol

* P2P Protocol

### FEATURES:
- [mempool] \#3079 bound mempool memory usage (`mempool.max_txs_bytes` is set to 1GB by default; see config.toml)
  mempool's current `txs_total_bytes` is exposed via `total_bytes` field in
  `/num_unconfirmed_txs` and `/unconfirmed_txs` RPC endpoints.

### IMPROVEMENTS:
- [libs/common] \#3238 exit with zero (0) code upon receiving SIGTERM/SIGINT

### BUG FIXES:

<<<<<<< HEAD
* [consensus] \#3297 Flush WAL on stop to prevent data corruption during
  graceful shutdown
- [consensus] \#3302 Reset TriggeredTimeoutPrecommit before starting next
  height
- [rpc] \#3251 Fix /net_info#peers#remote_ip format. New format spec:
  * dotted decimal ("192.0.2.1"), if ip is an IPv4 or IP4-mapped IPv6 address
  * IPv6 ("2001:db8::1"), if ip is a valid IPv6 address
* [cmd] \#3314 Return an error on `show_validator` when the private validator
  file does not exist
* [p2p] \#3321 Authenticate a peer against its NetAddress.ID while dialing
- [consensus/replay] \#3067 getBeginBlockValidatorInfo loads validators from stateDB instead of state
=======
- [p2p/conn] \#3347 Reject all-zero shared secrets in the Diffie-Hellman step of secret-connection
- [libs/pubsub] \#951, \#1880 use non-blocking send when dispatching messages [ADR-33](https://github.com/tendermint/tendermint/blob/develop/docs/architecture/adr-033-pubsub.md)
>>>>>>> cdf3a74f
<|MERGE_RESOLUTION|>--- conflicted
+++ resolved
@@ -30,19 +30,6 @@
 
 ### BUG FIXES:
 
-<<<<<<< HEAD
-* [consensus] \#3297 Flush WAL on stop to prevent data corruption during
-  graceful shutdown
-- [consensus] \#3302 Reset TriggeredTimeoutPrecommit before starting next
-  height
-- [rpc] \#3251 Fix /net_info#peers#remote_ip format. New format spec:
-  * dotted decimal ("192.0.2.1"), if ip is an IPv4 or IP4-mapped IPv6 address
-  * IPv6 ("2001:db8::1"), if ip is a valid IPv6 address
-* [cmd] \#3314 Return an error on `show_validator` when the private validator
-  file does not exist
-* [p2p] \#3321 Authenticate a peer against its NetAddress.ID while dialing
-- [consensus/replay] \#3067 getBeginBlockValidatorInfo loads validators from stateDB instead of state
-=======
 - [p2p/conn] \#3347 Reject all-zero shared secrets in the Diffie-Hellman step of secret-connection
 - [libs/pubsub] \#951, \#1880 use non-blocking send when dispatching messages [ADR-33](https://github.com/tendermint/tendermint/blob/develop/docs/architecture/adr-033-pubsub.md)
->>>>>>> cdf3a74f
+- [consensus/replay] \#3067 getBeginBlockValidatorInfo loads validators from stateDB instead of state