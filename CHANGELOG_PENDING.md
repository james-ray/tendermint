--- conflicted
+++ resolved
@@ -3,7 +3,6 @@
 Special thanks to external contributors on this release:
 
 BREAKING CHANGES:
-<<<<<<< HEAD
 - [types] Header ...
 - [state] Add NextValidatorSet, changes on-disk representation of state
 - [state] Validator set changes are delayed by one block (!)
@@ -13,16 +12,6 @@
 - [abci] Added address of the original proposer of the block to Header.
 - [abci] Change ABCI Header to match Tendermint exactly
 - [common] SplitAndTrim was deleted
-=======
-
-* CLI/RPC/Config
-
-* Apps
-
-* Go API
-- [node] Remove node.RunForever
-- [config] \#2232 timeouts as time.Duration, not ints
->>>>>>> 4c4a95ca
 
 FEATURES:
 
