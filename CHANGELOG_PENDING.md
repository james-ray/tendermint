--- conflicted
+++ resolved
@@ -27,9 +27,6 @@
 
 ### BUG FIXES:
 - [node] \#3186 EventBus and indexerService should be started before first block (for replay last block on handshake) execution
-<<<<<<< HEAD
-- [consensus] \#3067 getBeginBlockValidatorInfo load validators from stateDB instead of from state for solve replay issue
-=======
+- [consensus/replay] \#3067 getBeginBlockValidatorInfo loads validators from stateDB instead of state
 - [p2p] \#3247 Fix panic in SeedMode when calling FlushStop and OnStop
-  concurrently
->>>>>>> e70f27c8
+  concurrently